--- conflicted
+++ resolved
@@ -19,20 +19,10 @@
 
 #include "config.h"
 
-<<<<<<< HEAD
-#ifdef HAVE_LIBEQUALIZER
-#  define GLEW_MX
-#  include <GL/glew.h>
-static GLEWContext _glewContext;
-static GLEWContext* glewGetContext() { return &_glewContext; }
-#else
-#  include <GL/glew.h>
-=======
 #include <GL/glew.h>
 #ifdef GLEW_MX
 static GLEWContext _glewContext;
 static GLEWContext* glewGetContext() { return &_glewContext; }
->>>>>>> 07604626
 #endif
 
 #include <cmath>
